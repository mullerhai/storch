/*
 * Copyright 2022 storch.dev
 *
 * Licensed under the Apache License, Version 2.0 (the "License");
 * you may not use this file except in compliance with the License.
 * You may obtain a copy of the License at
 *
 *     http://www.apache.org/licenses/LICENSE-2.0
 *
 * Unless required by applicable law or agreed to in writing, software
 * distributed under the License is distributed on an "AS IS" BASIS,
 * WITHOUT WARRANTIES OR CONDITIONS OF ANY KIND, either express or implied.
 * See the License for the specific language governing permissions and
 * limitations under the License.
 */

package torch
package nn
package modules
package normalization

import org.bytedeco.pytorch
import org.bytedeco.pytorch.{GroupNormImpl, GroupNormOptions}
import torch.{DType, Tensor}

/** Applies Group Normalization over a mini-batch of inputs
  *
  * @param numGroups
  *   number of groups to separate the channels into
  * @param numChannels
  *   number of channels expected in input
  * @param eps
  *   a value added to the denominator for numerical stability
  * @param affine
  *   a boolean value that when set to `true`, this module has learnable per-channel affine
  *   parameters initialized to ones (for weights) and zeros (for biases)
  */
<<<<<<< HEAD
final class GroupNorm[ParamType <: DType: Default](
=======
final class GroupNorm[ParamType <: FloatNN | ComplexNN: Default](
>>>>>>> 131ba893
    numGroups: Int,
    numChannels: Int,
    eps: Double = 1e-05,
    affine: Boolean = true
) extends HasWeight[ParamType]
    with TensorModule[ParamType]:
  private val options: GroupNormOptions = GroupNormOptions(numGroups, numChannels)
  options.eps().put(eps)
  options.affine().put(affine)

  override private[torch] val nativeModule: GroupNormImpl = GroupNormImpl(options)

  val weight: Tensor[ParamType] = Tensor[ParamType](nativeModule.weight)
  val bias: Tensor[ParamType] = Tensor[ParamType](nativeModule.bias)

  def apply(t: Tensor[ParamType]): Tensor[ParamType] =
    Tensor[ParamType](nativeModule.forward(t.native))<|MERGE_RESOLUTION|>--- conflicted
+++ resolved
@@ -35,11 +35,7 @@
   *   a boolean value that when set to `true`, this module has learnable per-channel affine
   *   parameters initialized to ones (for weights) and zeros (for biases)
   */
-<<<<<<< HEAD
-final class GroupNorm[ParamType <: DType: Default](
-=======
 final class GroupNorm[ParamType <: FloatNN | ComplexNN: Default](
->>>>>>> 131ba893
     numGroups: Int,
     numChannels: Int,
     eps: Double = 1e-05,
